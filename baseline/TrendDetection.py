--- conflicted
+++ resolved
@@ -1,238 +1,234 @@
-import numpy as np
-import pandas as pd
-from sklearn.cluster import MeanShift
-from sklearn.linear_model import LinearRegression
-from sklearn.preprocessing import StandardScaler
-from scipy.optimize import minimize
-
-from sklearn.metrics import log_loss
-
-class TSTrendDetection():
-    def __init__(self, bandwidth = 1.0):
-        self.bandwidth = bandwidth
-        self.mean_shift = MeanShift(bandwidth = self.bandwidth)
-        self.scaler = StandardScaler()
-
-    def fit_mean_shift(self, X):
-        """
-        Mean Shift model fitting.
-
-        Parameters
-        ----------
-        X: np.ndarray (shape = (samples_count, 2)) :
-            first samples timedelta from first sample
-            second samples values
-        or
-        X: pd.DataFrame:
-            has column timedelta from first sample
-            has column value
-
-        Returns
-        -------
-        X: np.ndarray (shape = (samples_count, 2)) :
-            first samples time
-            second samples values
-        labels: np.ndarray:
-            np.ndarray (shape = (samples_count,))
-        clustered_ts_value: list:
-            list of np.ndarray of clustered values
-        clustered_ts_time: list:
-            list of np.ndarray of clustered times
-        clustered_ts_cofs: list:
-            list of slopes of linear regression
-        clustered_ts_intercepts: list:
-            list of intercepts of linear regression
-        """
-        X = X.copy()
-
-        if isinstance(X, pd.DataFrame):
-            X.time = X.time.dt.total_seconds()
-            X = X[['time', 'value']].values
-        if not isinstance(X, np.ndarray):
-            raise ValueError("X must be np.ndarray or pd.DataFrame.")
-
-        # Scaling ts data
-        scaler = self.scaler
-
-        print(X)
-        X_scaled = scaler.fit_transform(X)
-        print(X_scaled)
-
-        # Clustering ts data
-        self.mean_shift.fit(X_scaled)
-        labels = self.mean_shift.labels_
-
-        # Linear regressions for clustered data
-        clusters = np.unique(labels)
-
-        clustered_ts_values = []
-        clustered_ts_times = []
-        clustered_ts_cofs = []
-        clustered_ts_intercepts = []
-
-        for cluster in clusters:
-            clustered_series = X[np.where(labels == cluster)]
-
-            times, values, cof, intercept = self._fit_linear_regression(
-                clustered_series)
-
-            clustered_ts_values.append(values)
-            clustered_ts_times.append(times)
-            clustered_ts_cofs.append(cof[0])
-            clustered_ts_intercepts.append(intercept)
-
-        return (X, labels, clustered_ts_times, clustered_ts_values,
-                clustered_ts_cofs, clustered_ts_intercepts)
-
-    def _fit_linear_regression(self, clustered_series):
-        """fit_linear_regression
-        Parameters
-        ----------
-        clustered_series: np.ndarray (shape = (samples of cluster, 2)) :
-            first samples time
-            second samples values
-
-        Returns
-        -------
-        X: np.ndarray (shape = (samples_count, 2)) :
-            first samples time
-            second samples values
-        clustered_ts_value: np.ndarray:
-            np.ndarray of clustered values
-        clustered_ts_time: np.ndarray:
-            np.ndarray of clustered times
-        clustered_ts_cofs: float:
-            slope of a linear regression
-        clustered_ts_intercepts: float:
-            intercept of a linear regression
-        """
-        model = LinearRegression()
-        model.fit(clustered_series[:, 0].reshape(-1, 1),
-                  clustered_series[:, 1].reshape(-1, 1)
-                  )
-
-        clustered_ts_value = model.predict(
-            clustered_series[:, 0].reshape(-1, 1)
-            )
-        clustered_ts_time = clustered_series[:, 0]
-
-        # a - slope of a linear regression
-        clustered_ts_cofs = model.coef_[0]
-
-        # b - intercept of a linear regression
-        clustered_ts_intercepts = model.intercept_
-
-        return (clustered_ts_time, clustered_ts_value,
-                clustered_ts_cofs, clustered_ts_intercepts)
-
-    def predict(self, context, model_input, params=None):
-        """
-        Prediction method for the custom model.
-
-        Parameters:
-        -----------
-        context : Any
-            Ignored in this example. It's a placeholder for additional data or utility methods.
-
-        model_input : tuple
-            The input DataFrame or ndarray classified as normal or has anomaly slope.
-            and alpha threshold.
-
-        params : dict, optional
-            Additional prediction parameters. Ignored.
-
-        Returns:
-        --------
-        bool
-            Has anomaly TS or not.
-        """
-        return self._predict_internal(model_input[0], model_input[1])
-
-    def _predict_internal(self, X, alpha):
-        """
-        Prediction using slopes of linear regressions.
-        if true then anomaly detected in time series
-        """
-        _, _, _, _, clustered_ts_cofs, _ = self.fit_mean_shift(X)
-<<<<<<< HEAD
-        return (clustered_ts_cofs > alpha).astype(int)
-=======
-        return (np.array(clustered_ts_cofs) > alpha).astype(int)
->>>>>>> ba541984
-
-
-    def downsample(self, X, smoothing_window = None, skip_window = None):
-        """
-        Method for time series downsampling.
-
-        Parameters:
-        -----------
-        X : pd.DataFrame
-            first column timedelta
-            second column float values
-        Returns:
-        --------
-        pd.DataFrame
-            downsampled X.
-        """
-        if not isinstance(X, pd.DataFrame):
-            raise ValueError("Time series must be a pd.Series.")
-        X = X.copy()
-        if smoothing_window != None:
-            X.value = X.value.rolling(window=smoothing_window,
-                                                    min_periods=1).median()
-
-        if (skip_window != None):
-            X.index = X.time
-            X = X.value.resample(skip_window).median().fillna(0)
-            X = pd.DataFrame({'time': X.index, 'value': X.values})
-        return X
-
-    def _binary_cross_entropy(self, threshold, slopes, labels):
-        """
-        binary cross entropy
-        ----------
-        threshold: float:
-            finding best threshold, by optimizing bce
-        slopes: list, array:
-            list of slopes, used as thresholds
-        labels: np.ndarray (shape = (samples of cluster, 2)) :
-            labeled anomalies: 1 if anomaly, 0 otherwise
-        Returns
-        -------
-        best_threshold: float:
-            threshold corresponding to highest f1 score
-        """
-        predictions = (slopes > threshold).astype(int)
-        epsilon = 1e-15
-        predictions = np.clip(predictions, epsilon, 1 - epsilon)
-        return log_loss(labels, predictions)
-
-    def evaluate_thresholds(self, slopes, labels):
-        """
-        A method for finding best threshold using binary cross entropy
-        ----------
-        slopes: list, array:
-            list of slopes of linear regressions,
-        labels: np.ndarray (shape = (samples of cluster, 2)) :
-            labeled anomalies: 1 if anomaly, 0 otherwise
-        Returns
-        -------
-        best_threshold: float:
-            threshold corresponding to best cross entropy result
-        """
-        if len(slopes) < 2:
-          return slopes[0]
-
-        initial_threshold = np.mean(slopes)
-
-        # binary cross entropy minimization
-        result = minimize(self._binary_cross_entropy, np.mean(slopes),
-                          args=(slopes, labels),
-                          bounds=[(min(slopes), max(slopes) + 3*np.std(slopes))])#,
-                          #method='Powell')
-
-        if result.success:
-            optimal_threshold = result.x[0]
-            return optimal_threshold
-        raise Exception("Optimization failed")
+import numpy as np
+import pandas as pd
+from sklearn.cluster import MeanShift
+from sklearn.linear_model import LinearRegression
+from sklearn.preprocessing import StandardScaler
+from scipy.optimize import minimize
+
+from sklearn.metrics import log_loss
+
+class TSTrendDetection():
+    def __init__(self, bandwidth = 1.0):
+        self.bandwidth = bandwidth
+        self.mean_shift = MeanShift(bandwidth = self.bandwidth)
+        self.scaler = StandardScaler()
+
+    def fit_mean_shift(self, X):
+        """
+        Mean Shift model fitting.
+
+        Parameters
+        ----------
+        X: np.ndarray (shape = (samples_count, 2)) :
+            first samples timedelta from first sample
+            second samples values
+        or
+        X: pd.DataFrame:
+            has column timedelta from first sample
+            has column value
+
+        Returns
+        -------
+        X: np.ndarray (shape = (samples_count, 2)) :
+            first samples time
+            second samples values
+        labels: np.ndarray:
+            np.ndarray (shape = (samples_count,))
+        clustered_ts_value: list:
+            list of np.ndarray of clustered values
+        clustered_ts_time: list:
+            list of np.ndarray of clustered times
+        clustered_ts_cofs: list:
+            list of slopes of linear regression
+        clustered_ts_intercepts: list:
+            list of intercepts of linear regression
+        """
+        X = X.copy()
+
+        if isinstance(X, pd.DataFrame):
+            X.time = X.time.dt.total_seconds()
+            X = X[['time', 'value']].values
+        if not isinstance(X, np.ndarray):
+            raise ValueError("X must be np.ndarray or pd.DataFrame.")
+
+        # Scaling ts data
+        scaler = self.scaler
+
+        print(X)
+        X_scaled = scaler.fit_transform(X)
+        print(X_scaled)
+
+        # Clustering ts data
+        self.mean_shift.fit(X_scaled)
+        labels = self.mean_shift.labels_
+
+        # Linear regressions for clustered data
+        clusters = np.unique(labels)
+
+        clustered_ts_values = []
+        clustered_ts_times = []
+        clustered_ts_cofs = []
+        clustered_ts_intercepts = []
+
+        for cluster in clusters:
+            clustered_series = X[np.where(labels == cluster)]
+
+            times, values, cof, intercept = self._fit_linear_regression(
+                clustered_series)
+
+            clustered_ts_values.append(values)
+            clustered_ts_times.append(times)
+            clustered_ts_cofs.append(cof[0])
+            clustered_ts_intercepts.append(intercept)
+
+        return (X, labels, clustered_ts_times, clustered_ts_values,
+                clustered_ts_cofs, clustered_ts_intercepts)
+
+    def _fit_linear_regression(self, clustered_series):
+        """fit_linear_regression
+        Parameters
+        ----------
+        clustered_series: np.ndarray (shape = (samples of cluster, 2)) :
+            first samples time
+            second samples values
+
+        Returns
+        -------
+        X: np.ndarray (shape = (samples_count, 2)) :
+            first samples time
+            second samples values
+        clustered_ts_value: np.ndarray:
+            np.ndarray of clustered values
+        clustered_ts_time: np.ndarray:
+            np.ndarray of clustered times
+        clustered_ts_cofs: float:
+            slope of a linear regression
+        clustered_ts_intercepts: float:
+            intercept of a linear regression
+        """
+        model = LinearRegression()
+        model.fit(clustered_series[:, 0].reshape(-1, 1),
+                  clustered_series[:, 1].reshape(-1, 1)
+                  )
+
+        clustered_ts_value = model.predict(
+            clustered_series[:, 0].reshape(-1, 1)
+            )
+        clustered_ts_time = clustered_series[:, 0]
+
+        # a - slope of a linear regression
+        clustered_ts_cofs = model.coef_[0]
+
+        # b - intercept of a linear regression
+        clustered_ts_intercepts = model.intercept_
+
+        return (clustered_ts_time, clustered_ts_value,
+                clustered_ts_cofs, clustered_ts_intercepts)
+
+    def predict(self, context, model_input, params=None):
+        """
+        Prediction method for the custom model.
+
+        Parameters:
+        -----------
+        context : Any
+            Ignored in this example. It's a placeholder for additional data or utility methods.
+
+        model_input : tuple
+            The input DataFrame or ndarray classified as normal or has anomaly slope.
+            and alpha threshold.
+
+        params : dict, optional
+            Additional prediction parameters. Ignored.
+
+        Returns:
+        --------
+        bool
+            Has anomaly TS or not.
+        """
+        return self._predict_internal(model_input[0], model_input[1])
+
+    def _predict_internal(self, X, alpha):
+        """
+        Prediction using slopes of linear regressions.
+        if true then anomaly detected in time series
+        """
+        _, _, _, _, clustered_ts_cofs, _ = self.fit_mean_shift(X)
+
+        return (np.array(clustered_ts_cofs) > alpha).astype(int)
+
+    def downsample(self, X, smoothing_window = None, skip_window = None):
+        """
+        Method for time series downsampling.
+
+        Parameters:
+        -----------
+        X : pd.DataFrame
+            first column timedelta
+            second column float values
+        Returns:
+        --------
+        pd.DataFrame
+            downsampled X.
+        """
+        if not isinstance(X, pd.DataFrame):
+            raise ValueError("Time series must be a pd.Series.")
+        X = X.copy()
+        if smoothing_window != None:
+            X.value = X.value.rolling(window=smoothing_window,
+                                                    min_periods=1).median()
+
+        if (skip_window != None):
+            X.index = X.time
+            X = X.value.resample(skip_window).median().fillna(0)
+            X = pd.DataFrame({'time': X.index, 'value': X.values})
+        return X
+
+    def _binary_cross_entropy(self, threshold, slopes, labels):
+        """
+        binary cross entropy
+        ----------
+        threshold: float:
+            finding best threshold, by optimizing bce
+        slopes: list, array:
+            list of slopes, used as thresholds
+        labels: np.ndarray (shape = (samples of cluster, 2)) :
+            labeled anomalies: 1 if anomaly, 0 otherwise
+        Returns
+        -------
+        best_threshold: float:
+            threshold corresponding to highest f1 score
+        """
+        predictions = (slopes > threshold).astype(int)
+        epsilon = 1e-15
+        predictions = np.clip(predictions, epsilon, 1 - epsilon)
+        return log_loss(labels, predictions)
+
+    def evaluate_thresholds(self, slopes, labels):
+        """
+        A method for finding best threshold using binary cross entropy
+        ----------
+        slopes: list, array:
+            list of slopes of linear regressions,
+        labels: np.ndarray (shape = (samples of cluster, 2)) :
+            labeled anomalies: 1 if anomaly, 0 otherwise
+        Returns
+        -------
+        best_threshold: float:
+            threshold corresponding to best cross entropy result
+        """
+        if len(slopes) < 2:
+          return slopes[0]
+
+        initial_threshold = np.mean(slopes)
+
+        # binary cross entropy minimization
+        result = minimize(self._binary_cross_entropy, np.mean(slopes),
+                          args=(slopes, labels),
+                          bounds=[(min(slopes), max(slopes) + 3*np.std(slopes))])#,
+                          #method='Powell')
+
+        if result.success:
+            optimal_threshold = result.x[0]
+            return optimal_threshold
+        raise Exception("Optimization failed")